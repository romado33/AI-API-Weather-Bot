--- conflicted
+++ resolved
@@ -3,7 +3,7 @@
 from datetime import datetime, timedelta
 import os
 import random
-from typing import Dict, List, Tuple
+from typing import Dict, List, Tuple, Union
 
 import gradio as gr
 import plotly.graph_objects as go
@@ -232,7 +232,6 @@
     return fig
 
 
-<<<<<<< HEAD
 def create_today_forecast_chart(today: Dict[str, str], temp_unit: str) -> go.Figure:
     def convert(temp: int) -> int:
         return round(temp * 9 / 5 + 32) if temp_unit == "Fahrenheit" else temp
@@ -241,7 +240,7 @@
     labels = ["High", "Low"]
     y_label = "Temp (F)" if temp_unit == "Fahrenheit" else "Temp (C)"
 
-    fig = go.Figure(data=[go.Bar(x=labels, y=temps, marker_color=["red", "blue"] )])
+    fig = go.Figure(data=[go.Bar(x=labels, y=temps, marker_color=["red", "blue"])])
     fig.update_layout(
         title=f"Today's Forecast ({today['date']})",
         yaxis_title=y_label,
@@ -250,16 +249,13 @@
     return fig
 
 
-
-=======
->>>>>>> d6e38b14
 def generate_character_response(
     city: str,
     forecast_range: str,
     character: str,
-    hourly_data: List[Dict[str, str]] | None = None,
-    daily_data: List[Dict[str, str]] | None = None,
-    current_data: Dict[str, str] | None = None,
+    hourly_data: Union[List[Dict[str, str]], None] = None,
+    daily_data: Union[List[Dict[str, str]], None] = None,
+    current_data: Union[Dict[str, str], None] = None,
     temp_unit: str = "Celsius",
 ) -> str:
     """Create a character-styled weather report."""
@@ -368,4 +364,4 @@
 
 
 if __name__ == "__main__":
-    demo.launch+    demo.launch()