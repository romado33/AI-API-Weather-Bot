"""Gradio-based weather app with character-themed forecast responses."""

from datetime import datetime, timedelta
import os
import random
from typing import Dict, List, Tuple

import gradio as gr
import plotly.graph_objects as go
import requests


OPENWEATHER_API_KEY = os.getenv("OPENWEATHER_API_KEY", "")

<<<<<<< HEAD
# Mapping of display temperature units to OpenWeather "units" parameter.
UNITS_MAP = {"Celsius": "metric", "Fahrenheit": "imperial"}
=======
# Mapping from UI temperature choices to OpenWeather API units
TEMP_UNIT_TO_API = {"Celsius": "metric", "Fahrenheit": "imperial"}
>>>>>>> e01f0a8e

CHARACTER_TEMPLATES = {
    "Napoleon Dynamite": lambda txt: f"Gosh. {txt} This is like the worst. Idiot.",
    "Colonel Nathan Jessup": lambda txt: f"You want the forecast? YOU CAN'T HANDLE THE WEATHER! {txt}",
    "Yoda": lambda txt: f"{txt} Hmm. Forecast strong with the Force, it is.",
    "Tony Stark": lambda txt: f"{txt} Built it in a cave... with a box of scraps! Just kidding. Weather tech on point.",
    "Forrest Gump": lambda txt: f"Mama always said the weather is like a box of chocolates. {txt}",
    "The Dude": lambda txt: f"Yeah well, {txt}. The Dude abides.",
    "Terminator": lambda txt: f"{txt}. I'll be back... with more data.",
    "Gandalf": lambda txt: f"You shall not pass... without knowing: {txt}",
    "Austin Powers": lambda txt: f"Yeah baby! {txt} Shagadelic weather update!",
    "Deadpool": lambda txt: f"Here's your f***ing forecast: {txt}. You're welcome.",
}


def _random_forecast() -> Tuple[List[Dict[str, str]], List[Dict[str, str]], Dict[str, str]]:
    """Return random forecast data when the real API is unavailable."""

    now = datetime.utcnow().replace(minute=0, second=0, microsecond=0)
    hourly = [
        {
            "time": (now + timedelta(hours=i)).strftime("%H:%M"),
            "temp_c": random.randint(-10, 35),
        }
        for i in range(12)
    ]
    daily = [
        {
            "date": (now + timedelta(days=i)).strftime("%Y-%m-%d"),
            "max_temp_c": random.randint(-5, 35),
            "min_temp_c": random.randint(-15, 20),
        }
        for i in range(5)
    ]
    current = {
        "temp_c": random.randint(-10, 35),
        "description": random.choice(
            ["Clear skies", "Cloudy", "Light rain", "Snow", "Windy"]
        ),
    }
    return hourly, daily, current


def fetch_forecast_data(
    city: str, temp_unit: str, forecast_range: str
) -> Tuple[List[Dict[str, str]], List[Dict[str, str]], Dict[str, str], bool]:
    """Fetch forecast data and indicate whether it's real or demo.

    Args:
        city: Name of the city to look up.
        temp_unit: "Celsius" or "Fahrenheit" to control the units used when
            querying the OpenWeather API.
        forecast_range: "Today", "Hourly" or "5-Day" to control which parts
            of the forecast are retrieved.

    Returns:
        Tuple containing hourly data, daily data, current conditions and a
        boolean flag indicating whether the values are randomly generated
        (True) or fetched from the API (False).
    """

    city = city.strip()
    if not city or not OPENWEATHER_API_KEY:
        hourly, daily, current = _random_forecast()
        if forecast_range == "Hourly":
            daily = []
        elif forecast_range == "5-Day":
            hourly = []
        elif forecast_range == "Today":
            hourly, daily = [], []
        return hourly, daily, current, True

<<<<<<< HEAD
    units = UNITS_MAP.get(temp_unit, "metric")
=======
    # Convert the user-facing unit string to the API's expected value.
    units = TEMP_UNIT_TO_API.get(temp_unit, "metric")
>>>>>>> e01f0a8e

    try:
        geo_res = requests.get(
            "http://api.openweathermap.org/geo/1.0/direct",
            params={"q": city, "limit": 1, "appid": OPENWEATHER_API_KEY},
            timeout=10,
        )
        geo_res.raise_for_status()
        coords = geo_res.json()
        if not coords:
            hourly, daily, current = _random_forecast()
            if forecast_range == "Hourly":
                daily = []
            elif forecast_range == "5-Day":
                hourly = []
            elif forecast_range == "Today":
                hourly, daily = [], []
            return hourly, daily, current, True
        lat, lon = coords[0]["lat"], coords[0]["lon"]

        exclude_parts = ["minutely", "alerts"]
        if forecast_range == "Hourly":
            exclude_parts.append("daily")
        elif forecast_range == "5-Day":
            exclude_parts.append("hourly")
        elif forecast_range == "Today":
            exclude_parts.extend(["hourly", "daily"])

        weather_res = requests.get(
            "https://api.openweathermap.org/data/2.5/onecall",
            params={
                "lat": lat,
                "lon": lon,
                "exclude": ",".join(exclude_parts),
                "units": units,
                "appid": OPENWEATHER_API_KEY,
            },
            timeout=10,
        )
        weather_res.raise_for_status()
        data = weather_res.json()
    except (requests.RequestException, ValueError):
        hourly, daily, current = _random_forecast()
        if forecast_range == "Hourly":
            daily = []
        elif forecast_range == "5-Day":
            hourly = []
        elif forecast_range == "Today":
            hourly, daily = [], []
        return hourly, daily, current, True

    def to_c(temp: float) -> int:
        """Convert temperature to Celsius if API returned Fahrenheit."""

        return round((temp - 32) * 5 / 9) if units == "imperial" else round(temp)

    hourly = [
        {
            "time": datetime.fromtimestamp(h["dt"]).strftime("%H:%M"),
            "temp_c": to_c(h["temp"]),
        }
        for h in data.get("hourly", [])[:12]
    ]
    daily = [
        {
            "date": datetime.fromtimestamp(d["dt"]).strftime("%Y-%m-%d"),
            "max_temp_c": to_c(d["temp"]["max"]),
            "min_temp_c": to_c(d["temp"]["min"]),
        }
        for d in data.get("daily", [])[:5]
    ]
    current = {
        "temp_c": to_c(data.get("current", {}).get("temp", 0)),
        "description": data.get("current", {})
        .get("weather", [{}])[0]
        .get("description", "")
        .title(),
    }
    return hourly, daily, current, False


def create_current_conditions_chart(current: Dict[str, str], temp_unit: str) -> go.Figure:
    """Create a simple chart summarizing current conditions."""

    def convert(temp: int) -> int:
        return round(temp * 9 / 5 + 32) if temp_unit == "Fahrenheit" else temp

    unit_symbol = "F" if temp_unit == "Fahrenheit" else "C"
    fig = go.Figure()
    fig.add_annotation(
        text=f"{convert(current['temp_c'])}°{unit_symbol} - {current['description']}",
        x=0.5,
        y=0.5,
        showarrow=False,
        font=dict(size=24),
        xref="paper",
        yref="paper",
    )
    fig.update_layout(
        title="Current Conditions", xaxis=dict(visible=False), yaxis=dict(visible=False), height=200
    )
    return fig


def create_hourly_forecast_chart(hourly_forecast: List[Dict[str, str]], temp_unit: str) -> go.Figure:
    def convert(temp: int) -> int:
        return round(temp * 9 / 5 + 32) if temp_unit == "Fahrenheit" else temp

    times = [h["time"] for h in hourly_forecast]
    temps = [convert(h["temp_c"]) for h in hourly_forecast]
    y_label = "Temp (F)" if temp_unit == "Fahrenheit" else "Temp (C)"

    fig = go.Figure()
    fig.add_trace(
        go.Scatter(x=times, y=temps, mode="lines+markers", name="Temp", line=dict(color="royalblue"))
    )
    fig.update_layout(title="Hourly Forecast", xaxis_title="Time", yaxis_title=y_label, height=400)
    return fig


def create_daily_forecast_chart(daily_forecast: List[Dict[str, str]], temp_unit: str) -> go.Figure:
    def convert(temp: int) -> int:
        return round(temp * 9 / 5 + 32) if temp_unit == "Fahrenheit" else temp

    dates = [d["date"] for d in daily_forecast]
    max_temps = [convert(d["max_temp_c"]) for d in daily_forecast]
    min_temps = [convert(d["min_temp_c"]) for d in daily_forecast]
    y_label = "Temp (F)" if temp_unit == "Fahrenheit" else "Temp (C)"

    fig = go.Figure()
    fig.add_trace(
        go.Scatter(x=dates, y=max_temps, name="Max", mode="lines+markers", line=dict(color="red"))
    )
    fig.add_trace(
        go.Scatter(x=dates, y=min_temps, name="Min", mode="lines+markers", line=dict(color="blue"))
    )
    fig.update_layout(title="5-Day Forecast", xaxis_title="Date", yaxis_title=y_label, height=400)
    return fig



def generate_character_response(
    city: str,
    forecast_range: str,
    character: str,
    hourly_data: List[Dict[str, str]] | None = None,
    daily_data: List[Dict[str, str]] | None = None,
    current_data: Dict[str, str] | None = None,
    temp_unit: str = "Celsius",
) -> str:
    """Create a character-styled weather report."""

    def convert(temp: int) -> int:
        return round(temp * 9 / 5 + 32) if temp_unit == "Fahrenheit" else temp

    unit_symbol = "F" if temp_unit == "Fahrenheit" else "C"

    city_intro = f"The weather in {city}..."
    if forecast_range == "Today" and current_data:
        lines = [
            f"Currently {convert(current_data['temp_c'])}°{unit_symbol} with {current_data['description'].lower()}."
        ]
    elif forecast_range == "Hourly" and hourly_data:
        lines = [
            f"At {h['time']}, it's {convert(h['temp_c'])}°{unit_symbol}." for h in hourly_data
        ]
    elif forecast_range == "5-Day" and daily_data:
        lines = [
            f"{d['date']}: High {convert(d['max_temp_c'])}°{unit_symbol} / Low {convert(d['min_temp_c'])}°{unit_symbol}."
            for d in daily_data
        ]
    else:
        lines = []

    report = city_intro + ("\\n" + " ".join(lines) if lines else "")
    return CHARACTER_TEMPLATES.get(character, lambda x: x)(report)



def character_weather_chat(history, city, character, forecast_range, temp_unit, session_id):
<<<<<<< HEAD
    hourly_data, daily_data, current_data, is_demo = fetch_forecast_data(city, temp_unit=temp_unit)
=======
    hourly_data, daily_data, current_data, is_demo = fetch_forecast_data(
        city, temp_unit, forecast_range
    )
>>>>>>> e01f0a8e
    response = generate_character_response(
        city, forecast_range, character, hourly_data, daily_data, current_data, temp_unit
    )
    warning = "Using demo data; set OPENWEATHER_API_KEY for live weather" if is_demo else ""
    full_response = response + ("\n\n" + warning if warning else "")
    user_query = f"{character or 'Character'} - Weather for {city}"
    new_history = history or []
    new_history.append({"role": "user", "content": user_query})
    new_history.append({"role": "assistant", "content": full_response})

    if forecast_range == "Today" and current_data:
        chart = create_current_conditions_chart(current_data, temp_unit)
    elif forecast_range == "Hourly" and hourly_data:
        chart = create_hourly_forecast_chart(hourly_data, temp_unit)
    elif forecast_range == "5-Day" and daily_data:
        chart = create_daily_forecast_chart(daily_data, temp_unit)
    else:
        chart = None

    return new_history, new_history, chart


try:  # Dummy GPU decorator for HF Spaces
    import spaces

    @spaces.GPU
    def init_dummy():
        return True
except ImportError:  # pragma: no cover - optional dependency
    pass


with gr.Blocks(title="🎬 Character Weather Forecast") as demo:
    gr.Markdown("## 🎭 Movie Character Weather App with Forecasts")

    with gr.Row():
        city_input = gr.Textbox(label="City", value="Ottawa")
        temp_unit = gr.Radio(choices=["Celsius", "Fahrenheit"], value="Celsius", label="Unit")
        forecast_range = gr.Radio(choices=["Today", "Hourly", "5-Day"], value="Today", label="Forecast Range")

    with gr.Row():
        character_select = gr.Radio(
            choices=list(CHARACTER_TEMPLATES.keys()),
            label="Character",
        )

    get_weather_btn = gr.Button("Get Character Weather")

    with gr.Row():
        chat_display = gr.Chatbot(label="Forecast Chat", type="messages")
        chart_output = gr.Plot(label="Forecast Chart")

    state = gr.State([])

    get_weather_btn.click(
        fn=character_weather_chat,
        inputs=[state, city_input, character_select, forecast_range, temp_unit, gr.State(str(random.randint(100000, 999999)))],
        outputs=[chat_display, state, chart_output],
    )


if __name__ == "__main__":
    demo.launch()
<|MERGE_RESOLUTION|>--- conflicted
+++ resolved
@@ -12,13 +12,9 @@
 
 OPENWEATHER_API_KEY = os.getenv("OPENWEATHER_API_KEY", "")
 
-<<<<<<< HEAD
 # Mapping of display temperature units to OpenWeather "units" parameter.
 UNITS_MAP = {"Celsius": "metric", "Fahrenheit": "imperial"}
-=======
-# Mapping from UI temperature choices to OpenWeather API units
-TEMP_UNIT_TO_API = {"Celsius": "metric", "Fahrenheit": "imperial"}
->>>>>>> e01f0a8e
+
 
 CHARACTER_TEMPLATES = {
     "Napoleon Dynamite": lambda txt: f"Gosh. {txt} This is like the worst. Idiot.",
@@ -91,12 +87,7 @@
             hourly, daily = [], []
         return hourly, daily, current, True
 
-<<<<<<< HEAD
     units = UNITS_MAP.get(temp_unit, "metric")
-=======
-    # Convert the user-facing unit string to the API's expected value.
-    units = TEMP_UNIT_TO_API.get(temp_unit, "metric")
->>>>>>> e01f0a8e
 
     try:
         geo_res = requests.get(
@@ -150,7 +141,6 @@
 
     def to_c(temp: float) -> int:
         """Convert temperature to Celsius if API returned Fahrenheit."""
-
         return round((temp - 32) * 5 / 9) if units == "imperial" else round(temp)
 
     hourly = [
@@ -237,7 +227,6 @@
     return fig
 
 
-
 def generate_character_response(
     city: str,
     forecast_range: str,
@@ -271,19 +260,13 @@
     else:
         lines = []
 
-    report = city_intro + ("\\n" + " ".join(lines) if lines else "")
+    report = city_intro + ("\n" + " ".join(lines) if lines else "")
     return CHARACTER_TEMPLATES.get(character, lambda x: x)(report)
 
 
-
 def character_weather_chat(history, city, character, forecast_range, temp_unit, session_id):
-<<<<<<< HEAD
-    hourly_data, daily_data, current_data, is_demo = fetch_forecast_data(city, temp_unit=temp_unit)
-=======
-    hourly_data, daily_data, current_data, is_demo = fetch_forecast_data(
-        city, temp_unit, forecast_range
-    )
->>>>>>> e01f0a8e
+    hourly_data, daily_data, current_data, is_demo = fetch_forecast_data(city, temp_unit, forecast_range)
+
     response = generate_character_response(
         city, forecast_range, character, hourly_data, daily_data, current_data, temp_unit
     )
@@ -346,4 +329,4 @@
 
 
 if __name__ == "__main__":
-    demo.launch()
+    demo.launch